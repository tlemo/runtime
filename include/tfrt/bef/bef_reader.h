/*
 * Copyright 2020 The TensorFlow Runtime Authors
 *
 * Licensed under the Apache License, Version 2.0 (the "License");
 * you may not use this file except in compliance with the License.
 * You may obtain a copy of the License at
 *
 *      http://www.apache.org/licenses/LICENSE-2.0
 *
 * Unless required by applicable law or agreed to in writing, software
 * distributed under the License is distributed on an "AS IS" BASIS,
 * WITHOUT WARRANTIES OR CONDITIONS OF ANY KIND, either express or implied.
 * See the License for the specific language governing permissions and
 * limitations under the License.
 */

// This file implements low-level decoder helpers for working with "Binary
// Executor Format" (BEF) files.

#ifndef TFRT_SUPPORT_BEF_READER_H_
#define TFRT_SUPPORT_BEF_READER_H_

#include <cassert>

#include "llvm/ADT/ArrayRef.h"
#include "tfrt/bef/bef_buffer.h"
#include "tfrt/bef/bef_encoding.h"
#include "tfrt/support/byte_order.h"
#include "tfrt/support/forward_decls.h"

namespace tfrt {

// This class contains the low-level decoder helpers for processing a BEF file.
//
// The reader methods in this class pervasively return a boolean value, and
// treats "false" as failure - without returning an error.
class BEFReader {
 public:
  explicit BEFReader(ArrayRef<uint8_t> file) : file_(file) {}

  // Return true if we've read the entire file.
  bool Empty() const { return file_.empty(); }

  ArrayRef<uint8_t> file() const { return file_; }

  // Move the reading point to immediately after the specified section.
  void SkipPast(ArrayRef<uint8_t> section) {
    assert(file_.begin() == section.begin());
    assert(section.end() <= file_.end());
    file_ = file_.drop_front(section.size());
  }

  // Skip over some number of bytes.
  void SkipOffset(size_t offset) {
    assert(offset <= file_.size());
    file_ = file_.drop_front(offset);
  }

  // Read a single byte from the stream.
  bool ReadByte(uint8_t* value) {
    if (file_.empty()) return false;
    *value = file_.front();
    file_ = file_.drop_front();
    return true;
  }

  // Read a VBR encoded integer from the byte stream.
  bool ReadVbrInt(size_t* value) {
    uint8_t next_byte;
    if (!ReadByte(&next_byte)) return false;

    *value = (next_byte & 127);
    while ((next_byte & 128) != 0) {
      if (!ReadByte(&next_byte)) return false;

      *value = (*value << 7) | size_t(next_byte & 127);
    }
    return true;
  }

  bool ReadSection(uint8_t* section_id, ArrayRef<uint8_t>* data) {
    size_t length;
    if (!ReadByte(section_id) || !ReadVbrInt(&length)) return false;

    // The low bit of the size is a boolean indicating whether there is an
    // alignment byte + padding present.
    bool has_alignment = (length & 1) != 0;
    length >>= 1;

    // If there is an alignment byte, read the alignment byte, and skip over
    // padding bytes until we reach the desired alignment.
    if (has_alignment) {
      auto is_power_of_2 = [](uint8_t x) {
        return x != 0 && (x & (x - 1)) == 0;
      };

      uint8_t alignment;
      if (!ReadByte(&alignment) || !is_power_of_2(alignment) ||
          !ReadAlignment(alignment)) {
        return false;
      }
    }

    // Okay, the returned data is whatever is left now.
    if (length > file_.size()) return false;

    *data = file_.take_front(length);
    return true;
  }

  // Skip over bytes until reaching the specified alignment.
  bool ReadAlignment(unsigned alignment) {
    uint8_t padding;
    while (reinterpret_cast<uintptr_t>(file_.data()) & (alignment - 1))
      if (!ReadByte(&padding)) return false;

    return true;
  }

 private:
  ArrayRef<uint8_t> file_;
};

// This class contains helper methods for reading a kernel from kernel entries
// in a BEF function.
class BEFKernel {
  // BEFKernelHeader has the same data layout for the kernel header (excluding
  // num_used_bys as the number of results is not fixed.) in BEF. kernel_code,
<<<<<<< HEAD
  // kernel_location, num_arguments, num_attributes, num_functions, num_results
  // and special_metadata in BEF can be directly mapped using this struct.
  // Currently special_metadata stores the info if the kernel is non-strict.
  PACKED_STRUCT(BEFKernelHeader {
=======
  // kernel_location, num_arguments, num_attributes, num_functions, and
  // num_results in BEF can be directly mapped using this struct.
  struct __attribute__((packed)) BEFKernelHeader {
>>>>>>> 10b2d69a
    uint32_t kernel_code;
    uint32_t kernel_location;
    uint32_t num_arguments;
    uint32_t num_attributes;
    uint32_t num_functions;
    uint32_t num_results;
<<<<<<< HEAD
    // 1 << SpecialAttribute::kNonStrict for non-strict kernel.
    // TODO(tfrt-devs): Pack the special_metadata to other fields in
    // kernel header.
    uint32_t special_metadata = 0x0;
  });
  static_assert(sizeof(BEFKernelHeader) == 28,
=======
  };
  static_assert(sizeof(BEFKernelHeader) == 24,
>>>>>>> 10b2d69a
                "Unexpected size of BEFKernelHeader.");

 public:
  BEFKernel(const uint32_t* kernel_start)
      : header_(reinterpret_cast<const BEFKernelHeader*>(kernel_start)),
        result_table_(kernel_start + llvm::alignTo(sizeof(BEFKernelHeader),
                                                   kKernelEntryAlignment) /
                                         kKernelEntryAlignment),
        body_start_(result_table_ + header_->num_results) {
    ASSERT_LITTLE_ENDIAN();
  }

  uint32_t kernel_code() const { return header_->kernel_code; }
  uint32_t kernel_location() const { return header_->kernel_location; }
  uint32_t num_arguments() const { return header_->num_arguments; }
  uint32_t num_attributes() const { return header_->num_attributes; }
  uint32_t num_functions() const { return header_->num_functions; }
  uint32_t num_results() const { return header_->num_results; }

  uint32_t num_used_bys(int result_number) const {
    assert(result_number < header_->num_results);
    return result_table_[result_number];
  }

  // Return num_entries kernel entries starting at offset.
  ArrayRef<uint32_t> GetKernelEntries(int offset, int num_entries) const {
    return llvm::makeArrayRef(body_start_ + offset, num_entries);
  }

  ArrayRef<uint32_t> GetArguments() const {
    return llvm::makeArrayRef(body_start_, num_arguments());
  }

  ArrayRef<uint32_t> GetAttributes() const {
    return llvm::makeArrayRef(body_start_ + num_arguments(), num_attributes());
  }

  ArrayRef<uint32_t> GetFunctions() const {
    return llvm::makeArrayRef(body_start_ + num_arguments() + num_attributes(),
                              num_functions());
  }

  ArrayRef<uint32_t> GetResults() const {
    return llvm::makeArrayRef(
        body_start_ + num_arguments() + num_attributes() + num_functions(),
        num_results());
  }

 private:
  const BEFKernelHeader* header_;
  // The result table contains the list of NumUsedBys.
  const uint32_t* result_table_;
  const uint32_t* body_start_;
};

}  // namespace tfrt

#endif  // TFRT_SUPPORT_BEF_READER_H_<|MERGE_RESOLUTION|>--- conflicted
+++ resolved
@@ -126,33 +126,17 @@
 class BEFKernel {
   // BEFKernelHeader has the same data layout for the kernel header (excluding
   // num_used_bys as the number of results is not fixed.) in BEF. kernel_code,
-<<<<<<< HEAD
-  // kernel_location, num_arguments, num_attributes, num_functions, num_results
-  // and special_metadata in BEF can be directly mapped using this struct.
-  // Currently special_metadata stores the info if the kernel is non-strict.
-  PACKED_STRUCT(BEFKernelHeader {
-=======
   // kernel_location, num_arguments, num_attributes, num_functions, and
   // num_results in BEF can be directly mapped using this struct.
-  struct __attribute__((packed)) BEFKernelHeader {
->>>>>>> 10b2d69a
+  PACKED_STRUCT(BEFKernelHeader {
     uint32_t kernel_code;
     uint32_t kernel_location;
     uint32_t num_arguments;
     uint32_t num_attributes;
     uint32_t num_functions;
     uint32_t num_results;
-<<<<<<< HEAD
-    // 1 << SpecialAttribute::kNonStrict for non-strict kernel.
-    // TODO(tfrt-devs): Pack the special_metadata to other fields in
-    // kernel header.
-    uint32_t special_metadata = 0x0;
   });
-  static_assert(sizeof(BEFKernelHeader) == 28,
-=======
-  };
   static_assert(sizeof(BEFKernelHeader) == 24,
->>>>>>> 10b2d69a
                 "Unexpected size of BEFKernelHeader.");
 
  public:
